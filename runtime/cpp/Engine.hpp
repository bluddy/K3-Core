--- conflicted
+++ resolved
@@ -18,6 +18,7 @@
   using namespace std;
 
   using std::atomic;
+  using boost::thread;
 
   namespace Net = K3::Asio;
 
@@ -437,20 +438,15 @@
 
     // Return a new thread running runEngine()
     // with the provided MessageProcessor
-<<<<<<< HEAD
     shared_ptr<thread> forkEngine(shared_ptr<MessageProcessor> mp) {
-=======
-    boost::thread forkEngine(shared_ptr<MessageProcessor> mp) {
->>>>>>> 3fca734e
       using std::placeholders::_1;
+
       std::function<void(shared_ptr<MessageProcessor>)> _runEngine = std::bind(
         &Engine::runEngine, this, _1
       );
-<<<<<<< HEAD
+
       shared_ptr<thread> engineThread = shared_ptr<thread>(new thread(_runEngine, mp));
-=======
-      boost::thread engineThread(_runEngine, mp);
->>>>>>> 3fca734e
+
       return engineThread;
     }
 
