--- conflicted
+++ resolved
@@ -1,9 +1,5 @@
 {-# LANGUAGE TypeFamilies #-}
-<<<<<<< HEAD
-=======
-{-# LANGUAGE EmptyDataDecls #-}
 {-# LANGUAGE FlexibleInstances #-}
->>>>>>> 6b7a2c98
 
 -- | Top-Level Declarations in K3.
 module Language.K3.Core.Declaration (
