--- conflicted
+++ resolved
@@ -404,20 +404,13 @@
 
 {- Declaration interpretation -}
 
-<<<<<<< HEAD
 replaceTrigger :: Identifier -> Value -> Interpretation()
 replaceTrigger n (VFunction f) = modifyE (\env -> replaceAssoc env n (VTrigger (n, Just f)))
 replaceTrigger n _             = throwE $ RunTimeTypeError "Invalid trigger body"
-=======
+
+-- FIXME: trigger declarations are no longer globals
 global :: Identifier -> K3 Type -> Maybe (K3 Expression) -> Interpretation ()
-
-global n (tag -> TTrigger) (Just e) = expression e >>= replaceTrigger
-  where replaceTrigger (VFunction f) = modifyE (\env -> replaceAssoc env n (VTrigger (n, Just f)))
-        replaceTrigger _ = throwE $ RunTimeTypeError "Invalid Trigger Body"
->>>>>>> 33ec6101
-
-global :: Identifier -> K3 Type -> Maybe (K3 Expression) -> Interpretation ()
-global n (tag -> TTrigger _) (Just e)   = expression e >>= replaceTrigger n
+global n (tag -> TTrigger) (Just e)   = expression e >>= replaceTrigger n
 global n (tag -> TSink) (Just e)        = expression e >>= replaceTrigger n
 global n (tag -> TSink) Nothing         = throwE $ RunTimeInterpretationError "Invalid sink trigger"
 global n (tag -> TSource) _             = return ()
@@ -544,12 +537,9 @@
         initDecl env (tag &&& children -> (DRole r, ch))        = foldl initDecl env ch
         initDecl env _                                          = env
 
-<<<<<<< HEAD
-        initGlobal env n (tag -> TTrigger _) _ = env ++ [(n, VTrigger (n, Nothing))]
+        -- FIXME: triggers are a different form of declaration than globals now
+        initGlobal env n (tag -> TTrigger) _ = env ++ [(n, VTrigger (n, Nothing))]
         initGlobal env n (tag -> TSink) _      = env ++ [(n, VTrigger (n, Nothing))]
-=======
-        initGlobal env n (tag -> TTrigger) _ = env ++ [(n, VTrigger (n, Nothing))]
->>>>>>> 33ec6101
         initGlobal env n (tag -> TFunction) _  = env -- TODO: mutually recursive functions
         initGlobal env _ _ _                   = env
 
