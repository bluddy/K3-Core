--- conflicted
+++ resolved
@@ -195,24 +195,11 @@
 
 -- syntax: "trigger" id ":" type "=" expr ";"
 dTrigger :: DeclParser
-<<<<<<< HEAD
-dTrigger = namedDecl "trigger" "trigger" $ rule . (mkTrig <$>)
-  where
-    rule x = x <*> (parens idQTypeList) <*> equateExpr
-    mkTrig name args body =
-      DC.global name (TC.trigger args)
-        (Just $ flip mkBody body $ (fst . unzip) args)
-    
-    mkBody [] body  = EC.lambda "_" body
-    mkBody [n] body = EC.lambda n body
-    mkBody ids body = EC.lambda "__x" $ EC.bindAs (EC.variable "__x") (BTuple ids) body
-=======
 dTrigger = declError "trigger" $ DSpan <->
               DC.trigger <$ keyword "trigger" <*> identifier
                          <* colon <*> typeExpr
                          <* symbol "=" <*> expr
                          <* semi
->>>>>>> 33ec6101
 
 dEndpoint :: String -> String -> Bool -> DeclParser
 dEndpoint kind name isSource = 
