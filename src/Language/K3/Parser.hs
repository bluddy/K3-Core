--- conflicted
+++ resolved
@@ -403,11 +403,7 @@
         tupErr           = typeExprError "tuple"
 
 tRecord :: TypeParser
-<<<<<<< HEAD
-tRecord = TC.record <$> (braces . commaSep1) idQType
-=======
-tRecord = typeExprError "record" $ TC.record <$> (braces . semiSep1) idQType
->>>>>>> a85c7c8a
+tRecord = typeExprError "record" $ TC.record <$> (braces . commaSep1) idQType
 
 tCollection :: TypeParser
 tCollection = cErr $ mkCollectionType <$> (keyword "collection" *> tRecord)
