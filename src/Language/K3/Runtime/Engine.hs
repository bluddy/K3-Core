{-# LANGUAGE CPP #-}
{-# LANGUAGE DoAndIfThenElse #-}
{-# LANGUAGE LambdaCase #-}
{-# LANGUAGE TupleSections #-}
{-# LANGUAGE ViewPatterns #-}

-- | A message processing runtime for the K3 interpreter
module Language.K3.Runtime.Engine (
    Address(..)
  , FrameDesc(..)
  , WireDesc(..)
  , MessageProcessor(..)

  , Engine(..)
  , EngineConfiguration(..)
  , EEndpoints(..)

  , defaultAddress
  , defaultConfig

  , simpleQueues
  , perPeerQueues
  , perTriggerQueues

  , simulationEngine
  , networkEngine

  , exprWD

  , runEngine
  , forkEngine
  , waitForEngine
  , terminateEngine

  , enqueue
  , dequeue
  , send

  , openFile
  , openSocket
  , close

  , hasRead
  , doRead
  , hasWrite
  , doWrite

  , attachNotifier
  , attachNotifier_
  , detachNotifier
  , detachNotifier_

  , putMessageQueues
  , putEngine

#ifdef TEST
  , EngineControl(..)
  , LoopStatus(..)

  , MessageQueues(..)
  , Workers(..)
  , Listeners(..)

  , NConnection(..)
  , NEndpoint(..)

  , IOHandle(..)
  , BufferSpec(..)
  , BufferContents(..)

  , EndpointBuffer(..)
  , EndpointBindings(..)
  , EndpointNotification(..)
  , Endpoint(..)
  , EEndpointState(..)

  , EConnectionMap(..)
  , EConnectionState(..)

  , internalSendAddress
  , externalSendAddress

  , simulation

  , newEndpoint
  , closeEndpoint
  , getEndpoint

  , newConnection

  , emptySingletonBuffer
  , emptyBoundedBuffer
  , emptyUnboundedBuffer
  , singletonBuffer
  , boundedBuffer
  , unboundedBuffer
  , exclusive
  , shared

  , emptyEBuffer
  , fullEBuffer
  , sizeEBuffer
  , capacityEBuffer
  , readEBuffer
  , appendEBuffer
  , takeEBuffer
#endif

) where

import Control.Arrow
import Control.Applicative
import Control.Concurrent
import Control.Concurrent.MVar
import Control.Concurrent.MSampleVar
import qualified Control.Concurrent.MSem as MSem
import Control.Concurrent.MSem (MSem)
import Control.Exception (throwIO)
import Control.Monad
import Control.Monad.IO.Class

import qualified Data.ByteString.Char8 as BS
import Data.Functor
import Data.Hashable (Hashable, hash, hashWithSalt)
import qualified Data.HashMap.Lazy as H
import Data.List
import Data.List.Split (splitOn, wordsBy)

import qualified System.IO as SIO
import System.Process
import System.Mem.Weak (Weak)

import Text.Read

import Network.Socket (withSocketsDo)
import qualified Network.Transport as NT
import qualified Network.Transport.TCP as NTTCP

import Language.K3.Core.Annotation
import Language.K3.Core.Common
import Language.K3.Core.Expression
import Language.K3.Core.Type

import Language.K3.Parser

-- | Address implementation
data Address = Address (String, Int) deriving (Eq)

<<<<<<< HEAD
data Engine a = Engine { config          :: EngineConfiguration
                       , internalFormat  :: WireDesc (InternalMessage a)
=======
-- TODO: fix internalFormat. This should WireDesc (Address, Identifier, a) for
-- name-based receiver-side trigger dispatch
data Engine a = Engine { config          :: EngineConfiguration
                       , internalFormat  :: WireDesc a
>>>>>>> 52b4c9c1
                       , control         :: EngineControl
                       , nodes           :: [Address]
                       , queues          :: MessageQueues a
                       , workers         :: Workers
                       , listeners       :: Listeners
                       , endpoints       :: EEndpointState a
                       , connections     :: EConnectionState }

{- Configuration parameters -}

data EngineConfiguration = EngineConfiguration { address           :: Address
                                               , defaultBufferSpec :: BufferSpec
                                               , connectionRetries :: Int
                                               , waitForNetwork    :: Bool }

{- Message processing -}

data EngineControl = EngineControl {
    -- | A concurrent boolean used internally by workers to determine if
    -- they should terminate.
    -- No blocking required, only safe access to a termination boolean
    -- for both workers (readers) and a console (i.e., a single writer)
    terminateV :: MVar Bool,

    -- | Blocking required for m workers (i.e., for empty queues during
    -- message processing), with signalling from n producers.
    -- We could use a semaphore, but a MSampleVar should be more lightweight.
    -- That is, we need not track how many messages are available, rather
    -- we need a single wake-up when any producer makes a message available.
    -- TODO: this functionality should be merged with MessageQueues.
    messageReadyV :: MSampleVar (),

    -- | A concurrent counter that will reach 0 once all network listeners have finished.
    -- This is incremented and decremented as listeners are added to the engine, or as
    -- they are removed or complete.
    -- No blocking required, only safe access as part of determining whether to
    -- terminate the engine.
    networkDoneV :: MVar Int,

    -- | Mutex for external threads to wait on this engine to complete.
    -- External threads should use readMVar on this variable, and this will
    -- be signalled by the last worker thread to finish.
    waitV :: MVar ()
}

data LoopStatus res err = Result res | Error err | MessagesDone res

data MessageProcessor prog msg res err =
     MessageProcessor { initialize :: prog -> Engine msg -> IO res
                      , process    :: (Address, Identifier, msg) -> res -> IO res
                      , status     :: res -> Either err res
                      , finalize   :: res -> IO res }

{- Engine components -}

data MessageQueues a
  = Peer          (MVar (Address, [(Identifier, a)]))
  | ManyByPeer    (MVar (H.HashMap Address [(Identifier, a)]))
  | ManyByTrigger (MVar (H.HashMap (Address, Identifier) [a]))

data Workers
  = Uniprocess    (MVar ThreadId)
  | Multithreaded ThreadPool
  | Multiprocess  ProcessPool

-- TODO
type ThreadPool  = MVar [ThreadId]       -- TODO: use parallel-io's Pool
type ProcessPool = MVar [ProcessHandle]  -- TODO: use System.process with pipes or Haskell's forkOS

-- | Listener threads run network endpoints. We track these as weak refs
--   to allow them to be garbage collected on listener socket termination.
--   The caller is responsible for using deRefWeak to determine if the thread is valid.
type Listeners   = MVar [(Identifier, Weak ThreadId)]

{- Wire Descriptions -}

data FrameDesc = Delimiter String | PrefixLength

-- | A description of a wire format, with serialization of data, deserialization into data, and
-- validation of deserialized data.
data WireDesc a = WireDesc { packWith     :: a -> String
                           , unpackWith   :: String -> Maybe a
                           , validateWith :: a -> Bool 
                           , frame        :: FrameDesc }

<<<<<<< HEAD
-- | Internal messaging between triggers includes a sender address and
--   destination trigger identifier with each message.
type InternalMessage a = (Address, Identifier, a)

=======
>>>>>>> 52b4c9c1
{- Network state -}

data NEndpoint          = NEndpoint { endpoint :: LLEndpoint, epTransport :: LLTransport }
data NConnection        = NConnection { conn :: LLConnection, cEndpointAddress :: Address }

-- | Low-level transport layer, built on network-transport
type LLTransport  = NT.Transport
type LLEndpoint   = NT.EndPoint
type LLConnection = NT.Connection

-- | Connection maps may be initialized without binding an endpoint (e.g., if the program has no
--   communication with any other peer or network sink), and are also safely modifiable to enable
--   their construction on demand.
-- TODO: implement an actual cache, or a connection pool with Data.Pool from the resource-pool package.
data EConnectionMap = EConnectionMap { anchor :: (Address, Maybe NEndpoint)
                                     , cache  :: [(Address, NConnection)] }

-- | Two connection maps for outgoing internal (i.e., K3 peer) and external (i..e, network sink) connections
--   The first is optional capturing simulations that cannot send to peers without name resolution.
newtype EConnectionState = EConnectionState (Maybe (MVar EConnectionMap), MVar EConnectionMap)

{- Endpoints -}

data IOHandle a
  = FileH   (WireDesc a) SIO.Handle
  | SocketH (WireDesc a) (Either NEndpoint NConnection)

data BufferSpec = BufferSpec { maxSize :: Int, batchSize :: Int }

-- | Sources buffer the next value, while sinks keep a buffer of values waiting to be flushed.
data BufferContents a
  = Single (Maybe a)
  | Multiple [a] BufferSpec

-- | Endpoint buffers, which may be used by concurrent workers (shared), or by a single worker thread (exclusive)
data EndpointBuffer a
  = Exclusive (BufferContents a)
  | Shared    (MVar (BufferContents a))

-- | Endpoint notifications (i.e. triggers attached to open/close/data)
-- | Currently, notifications can only use a constant (i.e., compile-time value) argument on dispatch
type EndpointBindings a = [(EndpointNotification, InternalMessage a)]

<<<<<<< HEAD
data Endpoint a b = Endpoint { handle      :: IOHandle a
                             , buffer      :: EndpointBuffer a
                             , subscribers :: EndpointBindings b } 
=======
data Endpoint msg = Endpoint { handle      :: IOHandle msg
                             , buffer      :: EndpointBuffer msg
                             , subscribers :: EndpointBindings msg }
>>>>>>> 52b4c9c1

type EEndpoints a b = MVar (H.HashMap Identifier (Endpoint a b))

data EEndpointState a = EEndpointState { internalEndpoints :: EEndpoints (InternalMessage a) a
                                       , externalEndpoints :: EEndpoints a a }

{- Builtin notifications -}
data EndpointNotification
    = FileData
    | FileClose
    | SocketAccept
    | SocketData
    | SocketClose
  deriving (Eq, Show, Read)

<<<<<<< HEAD
{- Listeners -}
type ListenerProcessor a b = ListenerState a b -> EndpointBuffer a -> Endpoint a b -> Engine b -> IO (EndpointBuffer a)

data ListenerState a b = ListenerState { name       :: Identifier
                                       , engineSync :: (MSampleVar (), MVar Int)
                                       , processor  :: ListenerProcessor a b }

data ListenerError a
    = SerializeError  BS.ByteString
    | OverflowError   a
    | PropagatedError a


instance Show Address where
  show (Address (host, port)) = host ++ ":" ++ show port

instance Read Address where
  readsPrec _ str =
    let strl = splitOn ":" str
        tryPort = (readMaybe $ last strl) :: Maybe Int 
    in maybe [] (\x -> [(Address (intercalate ":" $ init strl, x), "")]) tryPort

instance Hashable Address where
  hash (Address (host,port)) = hash (host, port)
  hashWithSalt salt (Address (host,port)) = hashWithSalt salt (host, port)


=======
>>>>>>> 52b4c9c1
{- Naming schemes and constants -}

internalEndpointPrefix :: String
internalEndpointPrefix = "__"

connectionId :: Address -> Identifier
connectionId addr = internalEndpointPrefix ++ "_conn_" ++ show addr

peerEndpointId :: Address -> Identifier
peerEndpointId addr = internalEndpointPrefix ++ "_node_" ++ show addr

externalEndpointId :: Identifier -> Bool
externalEndpointId = not . isPrefixOf internalEndpointPrefix

defaultAddress :: Address
defaultAddress = Address ("127.0.0.1", 40000)

defaultConfig :: EngineConfiguration
defaultConfig = EngineConfiguration { address           = defaultAddress
                                    , defaultBufferSpec = bufferSpec
                                    , connectionRetries = 5
                                    , waitForNetwork    = False }
  where
    bufferSpec = BufferSpec { maxSize = 100, batchSize = 10 }

{- Wire descriptions -}
exprWD :: WireDesc (K3 Expression)
exprWD = WireDesc show read (const True) PrefixLength

internalizeWD :: WireDesc a -> WireDesc (InternalMessage a)
internalizeWD (WireDesc packF unpackF validateF _) =
  WireDesc { packWith      = packInternal
           , unpackWith    = unpackInternal
           , validateWith  = \(_,_,a) -> validateF a
           , frame         = PrefixLength }
  where 
    packInternal (addr, n, a) = show addr ++ "|" ++ n ++ "|" ++ packF a    
    unpackInternal str =
        case wordsBy (== '|') str of 
          [addr, n, aStr] -> unpackF aStr >>= return . ((read addr) :: Address, n,)
          _               -> Nothing

{- Queue constructors -}
simpleQueues :: Address -> IO (MessageQueues a)
simpleQueues addr = newMVar (addr, []) >>= return . Peer

perPeerQueues :: [Address] -> IO (MessageQueues a)
perPeerQueues peers = newMVar (H.fromList $ map (,[]) peers) >>= return . ManyByPeer

perTriggerQueues :: [Address] -> [Identifier] -> IO (MessageQueues a)
perTriggerQueues peers triggerIds =
  newMVar (H.fromList $ map (, []) $ cartesian peers triggerIds) >>= return . ManyByTrigger
  where cartesian l r = concatMap (flip zip r . repeat) l

{- Engine constructors -}

-- | Simulation engine constructor.
--   This is initialized with an empty internal connections map
--   to ensure it cannot send internal messages.
simulationEngine :: [Address] -> WireDesc a -> IO (Engine a)
simulationEngine peers (internalizeWD -> internalWD) = do
  ctrl            <- EngineControl <$> newMVar False <*> newEmptySV <*> newMVar 0 <*> newEmptyMVar
  workers         <- newEmptyMVar >>= return . Uniprocess
  listeners       <- newMVar []
  q               <- case peers of
                      [addr] -> simpleQueues addr
                      _      -> perPeerQueues peers
  endpoints       <- EEndpointState <$> emptyEndpoints <*> emptyEndpoints
  externalConns   <- emptyConnectionMap . externalSendAddress . address $ defaultConfig
  connState       <- return $ EConnectionState (Nothing, externalConns)
  return $ Engine defaultConfig internalWD ctrl peers q workers listeners endpoints connState

-- | Network engine constructor.
--   This is initialized with listening endpoints for each given peer as well
--   as internal and external connection anchor endpoints for messaging.
networkEngine :: [Address] -> WireDesc a -> IO (Engine a)
networkEngine peers (internalizeWD -> internalWD) = do
  ctrl          <- EngineControl <$> newMVar False <*> newEmptySV <*> newMVar 0 <*> newEmptyMVar
  workers       <- newEmptyMVar >>= return . Uniprocess
  listnrs       <- newMVar []
<<<<<<< HEAD
  q             <- perPeerQueues peers 
  endpoints     <- EEndpointState <$> emptyEndpoints <*> emptyEndpoints
=======
  q             <- perPeerQueues peers
  eps           <- emptyEndpoints
>>>>>>> 52b4c9c1
  internalConns <- defaultConnectionMap internalSendAddress >>= return . Just
  externalConns <- defaultConnectionMap externalSendAddress
  connState     <- return $ EConnectionState (internalConns, externalConns)
  engine        <- return $ Engine defaultConfig internalWD ctrl peers q workers listnrs endpoints connState

  void $ startNetwork engine
  return engine

  where
    defaultConnectionMap addrF = emptyConnectionMap . addrF . address $ defaultConfig
    startNetwork eg            = mapM_ (runPeerEndpoint eg) peers
    runPeerEndpoint eg addr    = openSocketInternal (peerEndpointId addr) addr "r" eg

{- Engine extractors -}

internalSendAddress :: Address -> Address
internalSendAddress (Address (host, port)) = Address (host, port+1)

externalSendAddress :: Address -> Address
externalSendAddress (Address (host, port)) = Address (host, port+2)

-- | Engine classification
simulation :: Engine a -> Bool
simulation (Engine {connections = (EConnectionState (Nothing, _))}) = True
simulation _ = False

{- Message processing and engine control -}
registerNetworkListener :: (Identifier, Weak ThreadId) -> Engine a -> IO ()
registerNetworkListener x (control &&& listeners -> (ctrl, lstnrs)) = do
  modifyMVar_ (networkDoneV ctrl) $ return . (1+)
  modifyMVar_ lstnrs $ return . (x:)

deregisterNetworkListener :: Identifier -> Engine a -> IO ()
deregisterNetworkListener n (control &&& listeners -> (ctrl, lstnrs)) = do
  modifyMVar_ (networkDoneV ctrl) $ return . flip (-) 1
  modifyMVar_ lstnrs $ return . filter ((n /= ) . fst)

terminate :: Engine a -> IO Bool
terminate e =  (&&) <$> readMVar (terminateV $ control e)
                    <*> if waitForNetwork $ config e then networkDone e
                                                     else return True

networkDone :: Engine a -> IO Bool
networkDone e = readMVar (networkDoneV $ control e) >>= return . (0 ==)

waitForMessage :: Engine a -> IO ()
waitForMessage e = readSV (messageReadyV $ control e)

processMessage :: MessageProcessor p a r e -> Engine a -> r -> IO (LoopStatus r e)
processMessage msgPrcsr e prevResult = (dequeue . queues) e >>= maybe term proc
  where term = return $ MessagesDone prevResult
        proc msg = (process msgPrcsr msg prevResult) >>= return . either Error Result . status msgPrcsr

runMessages :: (Show r, Show e) => MessageProcessor p a r e -> Engine a -> IO (LoopStatus r e) -> IO ()
runMessages msgPrcsr e status = status >>= \case
  Result r       -> rcr r
  Error e        -> finish "Error:\n" e
  MessagesDone r -> terminate e >>= \case
                      True -> finalize msgPrcsr r >>= finish "Terminated:\n"
                      _    -> waitForMessage e >> rcr r

  where rcr          = runMessages msgPrcsr e . processMessage msgPrcsr e
        cleanup      = cleanC (connections e) >> cleanE (endpoints e)
        finish msg r = cleanup >> putMVar (waitV $ control e) () >> (putStrLn $ msg ++ show r)

        cleanC (EConnectionState (Nothing, x)) = clearConnections x
        cleanC (EConnectionState (Just x, y))  = clearConnections x >> clearConnections y

        cleanE (EEndpointState ieps eeps) =    withMVar ieps (mapM_ (flip closeInternal e) . H.keys) 
                                            >> withMVar eeps (mapM_ (flip close e) . H.keys)


runEngine :: (Show r, Show e) => MessageProcessor prog a r e -> Engine a -> prog -> IO ()
runEngine msgPrcsr e prog = (initialize msgPrcsr prog e)
                              >>= (\res -> initializeWorker e >> return res)
                              >>= runMessages msgPrcsr e . return . initStatus
  where initStatus = either Error Result . status msgPrcsr

        initializeWorker (workers -> Uniprocess workerMV) = tryTakeMVar workerMV >> myThreadId >>= putMVar workerMV
        initializeWorker (workers -> Multithreaded _)     = error $ "Unsupported engine mode: Multithreaded"
        initializeWorker (workers -> Multiprocess _)      = error $ "Unsupported engine mode: Multiprocess"

forkEngine :: (Show r, Show e) => MessageProcessor prog a r e -> Engine a -> prog -> IO ThreadId
forkEngine msgPrcsr e prog = forkIO $ runEngine msgPrcsr e prog

waitForEngine :: Engine a -> IO ()
waitForEngine = readMVar . waitV . control

terminateEngine :: Engine a -> IO ()
terminateEngine e = modifyMVar_ (terminateV $ control e) (\_ -> return True)

{- Network endpoint execution -}

-- TODO: handle ReceivedMulticast events
-- TODO: log errors on ErrorEvent
internalListenerProcessor :: ListenerProcessor (InternalMessage a) a
internalListenerProcessor ls@(ListenerState _ (msgAvail, _) _) buf ep eg =
  enqueueEBuffer (queues eg) buf >>= (\buf -> writeSV msgAvail () >> return buf)

externalListenerProcessor :: ListenerProcessor a a
externalListenerProcessor ls@(ListenerState _ (msgAvail, _) _) buf ep eg = 
  notifySubscribers SocketData (subscribers ep) eg >> writeSV msgAvail () >> return buf

runNEndpoint :: ListenerState a b -> Endpoint a b -> Engine b -> IO ()
runNEndpoint ls@(ListenerState n (msgAvail, netCntr) processor)
             ep@(Endpoint h@(networkSource -> Just(wd,llep)) _ subs) 
             eg = do
  event <- NT.receive $ endpoint llep
  case event of
    NT.ConnectionOpened cid rel addr   -> notifySubscribers SocketAccept subs eg >> rcrE
    NT.ConnectionClosed cid            -> rcrE
    NT.Received cid payload            -> processMsg payload
    NT.ReceivedMulticast maddr payload -> rcrE
    NT.EndPointClosed                  -> return ()
    NT.ErrorEvent err                  -> endpointError $ show err
  where
    rcr       = flip (runNEndpoint ls) eg
    rcrE      = rcr ep
    rcrNE buf = rcr $ Endpoint h buf subs

    processMsg msg = bufferMsg msg >>= \case
      (b, [])     -> processor ls b ep eg >>= rcrNE
      (b, errors) -> endpointError $ summarize errors

<<<<<<< HEAD
    bufferMsg = foldM safeAppend (buffer ep, []) 
    unpackMsg = unpackWith wd . BS.unpack
=======
    bufferMsg      = foldM safeAppend (buffer e, [])
    unpackMsg      = unpackWith wd . BS.unpack
    notify evt     = notifySubscribers evt subs eg
>>>>>>> 52b4c9c1

    safeAppend (b, errors) (unpackMsg -> Just msg) = case errors of
      [] -> (flip appendEBuffer b msg) >>= \case
              (nb, Nothing)  -> return (nb, [])
              (nb, Just msg) -> return (nb, [OverflowError msg])
      l  -> return (b, l++[PropagatedError msg])

<<<<<<< HEAD
    safeAppend (b, errors) msg@(unpackMsg -> Nothing) = return (b, errors++[SerializeError msg])
    
    summarize l = "Endpoint message errors (runNEndpoint " ++ n ++ ", " ++ show (length l) ++ " messages)"
    endpointError s = close n eg >> putStrLn s -- TODO: close vs closeInternal
=======

    overflowError l = "Endpoint buffer overflow (runNEndpoint, " ++ show (length l) ++ " messages)"
    endpointError s = close n eg >> putStrLn s
>>>>>>> 52b4c9c1

runNEndpoint ls _ _ = error $ "Invalid endpoint for network source " ++ (name ls)

{- Message passing -}

-- | Queue accessors
enqueue :: MessageQueues a -> Address -> Identifier -> a -> IO ()
enqueue (Peer qmv) addr n arg = modifyMVar_ qmv enqueueIfValid
  where enqueueIfValid (addr', q)
          | addr == addr' = return (addr, q++[(n,arg)])
          | otherwise = return (addr', q)  -- TODO: should this be more noisy, i.e. logged?

enqueue (ManyByPeer qsmv) addr n arg = modifyMVar_ qsmv enqueueToNode
  where enqueueToNode qs = return $ H.adjust (++[(n,arg)]) addr qs

enqueue (ManyByTrigger qsmv) addr n arg = modifyMVar_ qsmv enqueueToTrigger
  where enqueueToTrigger qs = return $ H.adjust (++[arg]) (addr, n) qs

-- TODO: fair peer traversal
-- TODO: efficient queue modification rather than toList / fromList
dequeue :: MessageQueues a -> IO (Maybe (Address, Identifier, a))
dequeue = \case
    (Peer qmv)           -> modifyMVar qmv $ return . someMessage
    (ManyByPeer qsmv)    -> modifyMVar qsmv $ return . someMapMessage mpMessage
    (ManyByTrigger qsmv) -> modifyMVar qsmv $ return . someMapMessage mtMessage

  where someMessage (addr,l) = case trySplit l of
          (nl, Nothing)      -> ((addr, nl), Nothing)
          (nl, Just (n,val)) -> ((addr, nl), Just (addr,n,val))

        someMapMessage f = messageFromMap (uncurry $ rebuildMap f)
        messageFromMap f = f . trySplit . H.toList . H.filter (not . null)
        rebuildMap f l kvOpt = (H.fromList l, kvOpt >>= f)

        mpMessage (addr, idvs) = tryHead idvs >>= return . (\(n,val) -> (addr,n,val))
        mtMessage ((addr, n), vs) = tryHead vs >>= return . (\v -> (addr,n,v))

        tryHead l  = if null l then Nothing else Just $ head l
        trySplit l = if null l then (l, Nothing) else (tail l, Just $ head l)

-- | Message passing
<<<<<<< HEAD
send :: Address -> Identifier -> a -> Engine a -> IO ()
send addr n arg e@(endpoints -> EEndpointState ieps _) 
=======
send :: Engine a ->  Address -> Identifier -> a -> IO ()
send e@(endpoints -> eps) addr n arg
>>>>>>> 52b4c9c1
  | shortCircuit = enqueue (queues e) addr n arg
  | otherwise    = trySend numRetries
  where
    shortCircuit = simulation e || elem addr (nodes e)
<<<<<<< HEAD
    numRetries   = connectionRetries $ config e
=======
    endpointId   = getEndpoint n eps >>= \case
                    Nothing -> return $ connectionId addr
                    Just _ -> return n
>>>>>>> 52b4c9c1

    trySend 0 = send' (connectionId addr) $ error $ "Failed to connect to " ++ show addr
    trySend i = send' (connectionId addr) $ trySend $ i - 1

<<<<<<< HEAD
    send' eid retryF =
      getEndpoint eid ieps >>= \case 
        Just c  -> hasWriteInternal eid e >>= write eid
        Nothing -> openSocketInternal eid addr "w" e >> retryF

    write eid (Just True) = doWriteInternal eid (addr, n, arg) e
    write _ _             = error $ "No write available to " ++ show addr 


=======
    send' retryF eid = getEndpoint eid eps >>= \case
      Just c  -> hasWrite eid e >>= write eid
      Nothing -> openSocket eid addr (internalFormat e) Nothing "w" e >> retryF

    write eid (Just True) = doWrite eid arg e
    write _ _             = error $ "No write available to " ++ show addr
>>>>>>> 52b4c9c1

{- Module API implementation -}

ioMode :: String -> SIO.IOMode
ioMode "r"  = SIO.ReadMode
ioMode "w"  = SIO.WriteMode
ioMode "a"  = SIO.AppendMode
ioMode "rw" = SIO.ReadWriteMode

<<<<<<< HEAD
genericOpenFile :: Identifier -> String -> WireDesc a -> Maybe (K3 Type) -> String
                   -> EEndpoints a b -> Engine b -> IO ()
genericOpenFile eid path wd tOpt mode eps eg = do
=======
openFile :: Identifier -> String -> WireDesc a -> Maybe (K3 Type) -> String -> Engine a -> IO ()
openFile eid path wd tOpt mode (endpoints -> eps) = do
>>>>>>> 52b4c9c1
    file <- openFileHandle path wd (ioMode mode)
    buf  <- exclusive $ emptySingletonBuffer
    void $ addEndpoint eid (file, buf, []) eps

-- | Socket constructor.
--   This initializes the engine's connections as necessary.
genericOpenSocket :: Identifier -> Address -> WireDesc a -> Maybe (K3 Type) -> String
                     -> ListenerState a b -> EEndpoints a b -> Engine b -> IO ()
genericOpenSocket eid addr wd tOpt (ioMode -> mode) lstnrState endpoints eg =
  do
    socket <- openSocketHandle addr wd mode $ connectionsForMode mode
    maybe (return ()) (registerEndpoint mode) socket

  where connectionsForMode SIO.WriteMode = getConnections eid $ connections eg
        connectionsForMode _             = Nothing

        registerEndpoint SIO.ReadMode ioh = do
          buf        <- shared buffer
          e          <- addEndpoint eid (ioh, buf, []) endpoints
          wkThreadId <- forkEndpoint e
          registerNetworkListener (eid, wkThreadId) eg

        registerEndpoint _ ioh = do
          buf  <- shared buffer
          void $ addEndpoint eid (ioh, buf, []) endpoints

        buffer         = emptyBoundedBuffer $ defaultBufferSpec $ config eg
        forkEndpoint e = forkIO (runNEndpoint lstnrState e eg) >>= mkWeakThreadId

<<<<<<< HEAD

genericClose :: String -> EEndpoints a b -> Engine b -> IO ()
genericClose n endpoints eg = getEndpoint n endpoints >>= \case
=======
close :: String -> Engine a -> IO ()
close n eg@(endpoints -> eps) = getEndpoint n eps >>= \case
>>>>>>> 52b4c9c1
  Nothing -> return ()
  Just e  -> closeHandle (handle e)
              >> deregister (networkSource $ handle e)
<<<<<<< HEAD
              >> removeEndpoint n endpoints 
=======
              >> removeEndpoint n eps
>>>>>>> 52b4c9c1
              >> notifySubscribers (notifyType $ handle e) (subscribers e) eg

  where deregister = maybe (return ()) (\_ -> deregisterNetworkListener n eg)
        notifyType (FileH _ _) = FileClose
        notifyType (SocketH _ _) = SocketClose

<<<<<<< HEAD

genericHasRead :: Identifier -> EEndpoints a b -> IO (Maybe Bool)
genericHasRead n endpoints = getEndpoint n endpoints >>= \case
  Nothing -> return Nothing
  Just e  -> emptyEBuffer (buffer e) >>= return . Just . not


genericDoRead :: Identifier -> EEndpoints a b -> Engine b -> IO (Maybe a)
genericDoRead n endpoints eg = getEndpoint n endpoints >>= \case
=======
hasRead :: Identifier -> Engine a -> IO (Maybe Bool)
hasRead n (endpoints -> eps) = getEndpoint n eps >>= \case
  Nothing -> return Nothing
  Just e  -> emptyEBuffer (buffer e) >>= return . Just . not

doRead :: Identifier -> Engine a -> IO (Maybe a)
doRead n eg@(endpoints -> eps) = getEndpoint n eps >>= \case
>>>>>>> 52b4c9c1
  Nothing -> return Nothing
  Just e  -> refresh e

  where refresh e = refreshEBuffer (handle e) (buffer e) >>= updateAndYield e

        updateAndYield e (nBuf, (vOpt, notifyType)) =
<<<<<<< HEAD
          addEndpoint n (nep e nBuf) endpoints >> notify notifyType (subscribers e) >> return vOpt
        
=======
          addEndpoint n (nep e nBuf) eps >> notify notifyType (subscribers e) >> return vOpt

>>>>>>> 52b4c9c1
        nep e b = (handle e, b, subscribers e)

        notify Nothing subs   = return ()
        notify (Just nt) subs = notifySubscribers nt subs eg

genericHasWrite :: Identifier -> EEndpoints a b -> IO (Maybe Bool)
genericHasWrite n endpoints = getEndpoint n endpoints >>= \case
  Nothing -> return Nothing
  Just e  -> fullEBuffer (buffer e) >>= return . Just . not

<<<<<<< HEAD

genericDoWrite :: Identifier -> a -> EEndpoints a b -> Engine b -> IO ()
genericDoWrite n arg endpoints eg = getEndpoint n endpoints  >>= \case
=======
doWrite :: Identifier -> a -> Engine a -> IO ()
doWrite n arg eg@(endpoints -> eps) = getEndpoint n eps  >>= \case
>>>>>>> 52b4c9c1
  Nothing -> return ()
  Just e  -> write e

  where write e = appendEBuffer arg (buffer e) >>= \case
          (nb, Nothing)       -> flushEBuffer (handle e) nb >>= update e
          (nb, Just overflow) -> overflowError

        update e (nBuf, notifyType) =
          addEndpoint n (nep e nBuf) endpoints >> notify notifyType (subscribers e)

        nep e b = (handle e, b, subscribers e)

        notify Nothing subs   = return ()
        notify (Just nt) subs = notifySubscribers nt subs eg
<<<<<<< HEAD
        
        overflowError = genericClose n endpoints eg >> putStrLn "Endpoint buffer overflow (doWrite)"


{- External endpoint methods -}

openFile :: Identifier -> String -> WireDesc a -> Maybe (K3 Type) -> String -> Engine a -> IO ()
openFile eid path wd tOpt mode eg =
  genericOpenFile eid path wd tOpt mode (externalEndpoints $ endpoints eg) eg

openSocket :: Identifier -> Address -> WireDesc a -> Maybe (K3 Type) -> String -> Engine a -> IO ()
openSocket eid addr wd tOpt mode eg@(control -> ctrl) =
  genericOpenSocket eid addr wd tOpt mode lstnrState (externalEndpoints $ endpoints eg) eg
  where lstnrState = ListenerState eid (messageReadyV ctrl, networkDoneV ctrl) externalListenerProcessor

close :: String -> Engine a -> IO ()
close n eg@(endpoints -> eps) = genericClose n (externalEndpoints eps) eg

hasRead :: Identifier -> Engine a -> IO (Maybe Bool)
hasRead n (endpoints -> eps) = genericHasRead n (externalEndpoints eps)

hasWrite :: Identifier -> Engine a -> IO (Maybe Bool)
hasWrite n (endpoints -> eps) = genericHasWrite n (externalEndpoints eps)

doRead :: Identifier -> Engine a -> IO (Maybe a)
doRead n eg@(endpoints -> eps) = genericDoRead n (externalEndpoints eps) eg

doWrite :: Identifier -> a -> Engine a -> IO ()
doWrite n arg eg@(endpoints -> eps) = genericDoWrite n arg (externalEndpoints eps) eg

{- Internal endpoint methods -}

openFileInternal :: Identifier -> String -> String -> Engine a -> IO ()
openFileInternal eid path mode eg =
  genericOpenFile eid path (internalFormat eg) Nothing mode (internalEndpoints $ endpoints eg) eg

openSocketInternal :: Identifier -> Address -> String -> Engine a -> IO ()
openSocketInternal eid addr mode eg@(control -> ctrl) =
  genericOpenSocket eid addr (internalFormat eg) Nothing mode lstnrState (internalEndpoints $ endpoints eg) eg
  where lstnrState = ListenerState eid (messageReadyV ctrl, networkDoneV ctrl) internalListenerProcessor

closeInternal :: String -> Engine a -> IO ()
closeInternal n eg@(endpoints -> eps) = genericClose n (internalEndpoints eps) eg

hasReadInternal :: Identifier -> Engine a -> IO (Maybe Bool)
hasReadInternal n (endpoints -> eps) = genericHasRead n (internalEndpoints eps)

hasWriteInternal :: Identifier -> Engine a -> IO (Maybe Bool)
hasWriteInternal n (endpoints -> eps) = genericHasWrite n (internalEndpoints eps)

doReadInternal :: Identifier -> Engine a -> IO (Maybe (InternalMessage a))
doReadInternal n eg@(endpoints -> eps) = genericDoRead n (internalEndpoints eps) eg

doWriteInternal :: Identifier -> InternalMessage a -> Engine a -> IO ()
doWriteInternal n arg eg@(endpoints -> eps) = genericDoWrite n arg (internalEndpoints eps) eg
=======
>>>>>>> 52b4c9c1

        overflowError = close n eg >> putStrLn "Endpoint buffer overflow (doWrite)"

{- IO Handle methods -}

networkSource :: IOHandle a -> Maybe (WireDesc a, NEndpoint)
networkSource (SocketH wd (Left ep)) = Just (wd, ep)
networkSource _ = Nothing

networkSink :: IOHandle a -> Maybe (WireDesc a, NConnection)
networkSink (SocketH wd (Right conn)) = Just (wd, conn)
networkSink _ = Nothing

-- | Open an external file, with given wire description and file path.
openFileHandle :: FilePath -> WireDesc a -> SIO.IOMode -> IO (IOHandle a)
openFileHandle p wd mode = SIO.openFile p mode >>= return . (FileH wd)

-- | Open an external socket, with given wire description and address.
openSocketHandle :: Address -> WireDesc a -> SIO.IOMode -> Maybe (MVar EConnectionMap) -> IO (Maybe (IOHandle a))
openSocketHandle addr wd mode conns =
  case mode of
    SIO.ReadMode      -> incoming
    SIO.WriteMode     -> outgoing
    SIO.AppendMode    -> error "Unsupported network handle mode"
    SIO.ReadWriteMode -> error "Unsupport network handle mode"

  where incoming = newEndpoint addr >>= return . (>>= return . SocketH wd . Left)
        outgoing = case conns of
          Just c  -> getEstablishedConnection addr c >>= return . (>>= return . SocketH wd . Right)
          Nothing -> error "Invalid outgoing network connection map"

-- | Close an external.
closeHandle :: IOHandle a -> IO ()
closeHandle (FileH _ h) = SIO.hClose h
closeHandle (networkSource -> Just (_,ep)) = closeEndpoint ep
closeHandle (networkSink   -> Just (_,_))  = return () 
  -- TODO: above, reference count aggregated outgoing connections for garbage collection
closeHandle _ = error "Invalid IOHandle argument for closeHandle"

-- | Read a single payload from an external.
readHandle :: IOHandle a -> IO (Maybe a)
readHandle (FileH wd h) = do
    done <- SIO.hIsEOF h
    if done then return Nothing
    else do
      -- TODO: Add proper delimiter support, to avoid delimiting by newline.
      payload <- unpackWith wd <$> SIO.hGetLine h
      case payload of
        Nothing -> return Nothing
        Just v -> if validateWith wd v then return $ Just v
                                       else return Nothing

readHandle (SocketH wd np) = error "Unsupported: read from Socket"

-- | Write a single payload to a handle
writeHandle :: a -> IOHandle a -> IO ()
writeHandle payload (FileH wd h) = do
    done <- SIO.hIsEOF h
    if done then return ()
    else SIO.hPutStrLn h $ packWith wd payload -- TODO: delimiter, as with readHandle

writeHandle payload (SocketH wd (Right (conn -> c))) =
  NT.send c [BS.pack $ packWith wd payload] >>= return . either (\_ -> ()) id

writeHandle payload (SocketH _ _) = error "Unsupported write operation on network handle"

{- Endpoint accessors -}

newEndpoint :: Address -> IO (Maybe NEndpoint)
newEndpoint (Address (host, port)) = withSocketsDo $ do
  t <- eitherAsMaybe $ NTTCP.createTransport host (show port) NTTCP.defaultTCPParameters
  e <- maybe (return Nothing) (eitherAsMaybe . NT.newEndPoint) t
  return $ t >>= \tr -> e >>= return . flip NEndpoint tr
  where eitherAsMaybe m = m >>= return . either (\_ -> Nothing) Just

closeEndpoint :: NEndpoint -> IO ()
closeEndpoint ep = NT.closeEndPoint (endpoint ep) >> NT.closeTransport (epTransport ep)

emptyEndpoints :: IO (EEndpoints a b)
emptyEndpoints = newMVar (H.fromList [])

addEndpoint :: Identifier -> (IOHandle a, EndpointBuffer a, EndpointBindings b) -> EEndpoints a b -> IO (Endpoint a b)
addEndpoint n (h,b,s) eps = modifyMVar eps (rebuild Endpoint {handle=h, buffer=b, subscribers=s})
  where rebuild e m = return (H.insert n e m, e)

removeEndpoint :: Identifier -> EEndpoints a b -> IO ()
removeEndpoint n eps = modifyMVar_ eps $ return . H.delete n

getEndpoint :: Identifier -> EEndpoints a b -> IO (Maybe (Endpoint a b))
getEndpoint n eps = withMVar eps (return . H.lookup n)

{- Connection and connection map accessors -}

llAddress :: Address -> NT.EndPointAddress
llAddress addr = NT.EndPointAddress $ BS.pack $ show addr ++ ":0"
    -- TODO: above, check if it is safe to always use ":0" for NT.EndPointAddress

newConnection :: Address -> NEndpoint -> IO (Maybe NConnection)
newConnection addr (endpoint -> ep) =
  NT.connect ep (llAddress addr) NT.ReliableOrdered NT.defaultConnectHints
    >>= return . either (\_ -> Nothing) (Just . flip NConnection addr)

emptyConnectionMap :: Address -> IO (MVar EConnectionMap)
emptyConnectionMap addr = newMVar $ EConnectionMap { anchor = (addr, Nothing), cache = [] }

getConnections :: Identifier -> EConnectionState -> Maybe (MVar EConnectionMap)
getConnections n (EConnectionState (icp, ecp)) =
  if externalEndpointId n then maybe err Just icp else Just ecp
  where err = error $ "Invalid internal connection to " ++ n ++ " in a simulation"

withConnectionMap :: MVar EConnectionMap -> (EConnectionMap -> IO a) -> IO a
withConnectionMap connsMV withF = withMVar connsMV withF

modifyConnectionMap :: MVar EConnectionMap -> (EConnectionMap -> IO (EConnectionMap, a)) -> IO a
modifyConnectionMap connsMV modifyF = modifyMVar connsMV modifyF

addConnection :: Address -> MVar EConnectionMap -> IO (Maybe NConnection)
addConnection addr conns = modifyConnectionMap conns establishConnection
  where establishConnection c@(anchor -> (anchorAddr, Nothing)) =
          newEndpoint anchorAddr >>= \case
            Nothing -> return (c, Nothing)
            Just ep -> connect $ EConnectionMap (anchorAddr, Just ep) (cache c)
        establishConnection c = connect c

        connect conns@(anchor -> (anchorAddr, Just ep)) =
          newConnection addr ep >>= return . maybe (conns, Nothing) (add conns)

        add conns c = (EConnectionMap (anchor conns) $ (addr, c):(cache conns), Just c)

removeConnection :: Address -> MVar EConnectionMap -> IO ()
removeConnection addr conns = modifyConnectionMap conns remove
  where remove cm@(anchor -> (_, Nothing)) = return (cm, ())
        remove cm = closeConnection (cache cm) >>= return . (,()) . EConnectionMap (anchor cm)
        closeConnection (matchConnections -> (matches, rest)) =
          mapM_ (NT.close . conn . snd) matches >> return rest
        matchConnections = partition ((addr ==) . fst)

getConnection :: Address -> MVar EConnectionMap -> IO (Maybe NConnection)
getConnection addr conns = withConnectionMap conns $ return . lookup addr . cache

getEstablishedConnection :: Address -> MVar EConnectionMap -> IO (Maybe NConnection)
getEstablishedConnection addr conns =
  getConnection addr conns >>= \case
    Nothing -> addConnection addr conns
    Just c  -> return $ Just c

clearConnections :: MVar EConnectionMap -> IO ()
clearConnections cm = modifyConnectionMap cm clear
  where clear cm@(EConnectionMap (a, ep) conns) =
          clearC conns >> clearE ep >> return (EConnectionMap (a, Nothing) [], ())

        clearC conns     = mapM_ (flip removeConnection cm . fst) conns
        clearE Nothing   = return ()
        clearE (Just ep) = closeEndpoint ep

{- Endpoint Notifiers -}

getNotificationType :: Identifier -> Endpoint a b -> EndpointNotification
getNotificationType n (handle -> FileH _ _) = case n of
  "data"  -> FileData
  "close" -> FileClose
  _ -> error $ "invalid notification type " ++ n

getNotificationType n (handle -> SocketH _ _) = case n of
  "accept" -> SocketAccept
  "data"   -> SocketData
  "close"  -> SocketClose
  _ -> error $ "invalid notification type " ++ n

notifySubscribers :: EndpointNotification -> EndpointBindings a -> Engine a -> IO ()
notifySubscribers nt subs eg = mapM_ (notify . snd) $ filter ((nt == ) . fst) subs
  where notify (addr, tid, msg) = send addr tid msg eg

modifySubscribers :: Identifier -> (Endpoint a b -> EndpointBindings b) -> EEndpoints a b -> IO Bool
modifySubscribers eid f eps = getEndpoint eid eps >>= maybe (return False) updateSub
  where updateSub e = (addEndpoint eid (nep e $ f e) eps) >> return True
        nep e subs = (handle e, buffer e, subs)

attachNotifier :: Identifier -> Identifier -> InternalMessage a -> Engine a -> IO Bool
attachNotifier eid nt msg (endpoints -> EEndpointState _ eeps) = modifySubscribers eid newSubs eeps
  where newSubs e = nubBy (\(a,_) (b,_) -> a == b) $ (getNotificationType nt e, msg):(subscribers e)

<<<<<<< HEAD
attachNotifier_ :: Identifier -> Identifier -> InternalMessage a -> Engine a -> IO ()
attachNotifier_ eid nt msg eg = void $ attachNotifier eid nt msg eg

detachNotifier :: Identifier -> Identifier -> Engine a -> IO Bool
detachNotifier eid nt (endpoints -> EEndpointState _ eeps) = modifySubscribers eid newSubs eeps
  where newSubs e = filter (((getNotificationType nt e) /= ) . fst) $ subscribers e

detachNotifier_ :: Identifier -> Identifier -> Engine a -> IO ()
detachNotifier_ eid nt eg = void $ detachNotifier eid nt eg

=======
attachNotifier_ :: Identifier -> Identifier -> (Address, Identifier, a) -> EEndpoints a -> IO ()
attachNotifier_ eid nt msg eps = void $ attachNotifier eid nt msg eps

detachNotifier :: Identifier -> Identifier -> EEndpoints a -> IO Bool
detachNotifier eid nt eps = modifySubscribers eid newSubs eps
  where newSubs e = filter (((getNotificationType nt e) /= ) . fst) $ subscribers e

detachNotifier_ :: Identifier -> Identifier -> EEndpoints a -> IO ()
detachNotifier_ eid nt eps = void $ detachNotifier eid nt eps
>>>>>>> 52b4c9c1

{- Endpoint buffers -}

emptySingletonBuffer :: BufferContents a
emptySingletonBuffer = Single Nothing

singletonBuffer :: a -> BufferContents a
singletonBuffer contents = Single $ Just contents

emptyBoundedBuffer :: BufferSpec -> BufferContents a
emptyBoundedBuffer spec = Multiple [] spec

boundedBuffer :: BufferSpec -> [a] -> Maybe (BufferContents a)
boundedBuffer spec contents
  | length contents <= maxSize spec = Just $ Multiple contents spec
  | otherwise                       = Nothing

emptyUnboundedBuffer :: BufferContents a
emptyUnboundedBuffer = Multiple [] unboundedSpec
  where unboundedSpec = BufferSpec maxBound (batchSize $ defaultBufferSpec $ defaultConfig)

unboundedBuffer :: [a] -> Maybe (BufferContents a)
unboundedBuffer = boundedBuffer unboundedSpec
  where unboundedSpec = BufferSpec maxBound (batchSize $ defaultBufferSpec $ defaultConfig)

exclusive :: BufferContents a -> IO (EndpointBuffer a)
exclusive c = return $ Exclusive c

shared :: BufferContents a -> IO (EndpointBuffer a)
shared c = newMVar c >>= return . Shared

wrapEBuffer :: (BufferContents b -> a) -> EndpointBuffer b -> IO a
wrapEBuffer f = \case
  Exclusive c -> return $ f c
  Shared mvc -> readMVar mvc >>= return . f

modifyEBuffer :: (BufferContents b -> IO (BufferContents b, a)) -> EndpointBuffer b -> IO (EndpointBuffer b, a)
modifyEBuffer f = \case
  Exclusive c -> f c >>= (\(a,b) -> return (Exclusive a, b))
  Shared mvc -> modifyMVar mvc (\c -> f c) >>= return . (Shared mvc,)

modifyEBuffer_ :: (BufferContents a -> IO (BufferContents a)) -> EndpointBuffer a -> IO (EndpointBuffer a)
modifyEBuffer_ f b = modifyEBuffer (\c -> f c >>= return . (,())) b >>= return . fst

emptyEBContents :: BufferContents a -> Bool
emptyEBContents (Single x)     = maybe True (\_ -> False) x
emptyEBContents (Multiple x _) = null x

emptyEBuffer :: EndpointBuffer a -> IO Bool
emptyEBuffer = wrapEBuffer emptyEBContents

fullEBContents :: BufferContents a -> Bool
fullEBContents (Single x)        = maybe False (\_ -> True) x
fullEBContents (Multiple x spec) = length x == maxSize spec

fullEBuffer :: EndpointBuffer a -> IO Bool
fullEBuffer = wrapEBuffer fullEBContents

sizeEBContents :: BufferContents a -> Int
sizeEBContents (Single x)     = maybe 0 (\_ -> 1) x
sizeEBContents (Multiple l _) = length l

sizeEBuffer :: EndpointBuffer a -> IO Int
sizeEBuffer = wrapEBuffer sizeEBContents

capacityEBContents :: BufferContents a -> Int
capacityEBContents (Single _)        = 1
capacityEBContents (Multiple _ spec) = maxSize spec

capacityEBuffer :: EndpointBuffer a -> IO Int
capacityEBuffer = wrapEBuffer capacityEBContents

readEBContents :: BufferContents a -> Maybe a
readEBContents (Single x) = x
readEBContents (Multiple x _) = if null x then Nothing else Just $ head x

readEBuffer :: EndpointBuffer a -> IO (Maybe a)
readEBuffer = wrapEBuffer readEBContents

appendEBContents :: v -> BufferContents v -> (BufferContents v, Maybe v)
appendEBContents v c | fullEBContents c = (c, Just v)
                     | otherwise        = append c
  where append (Single Nothing)  = (Single $ Just v, Nothing)
        append (Multiple x spec) = (flip Multiple spec $ x++[v], Nothing)
        append _ = error "Internal append error"

appendEBuffer :: v -> EndpointBuffer v -> IO (EndpointBuffer v, Maybe v)
appendEBuffer v buf = modifyEBuffer (return . appendEBContents v) buf

takeEBContents :: BufferContents v -> (BufferContents v, Maybe v)
takeEBContents = \case
  Single x         -> (Single Nothing, x)
  Multiple [] s    -> (Multiple [] s, Nothing)
  Multiple (h:t) s -> (Multiple t s, Just h)

takeEBuffer :: EndpointBuffer v -> IO (EndpointBuffer v, Maybe v)
takeEBuffer = modifyEBuffer $ return . takeEBContents

flushEBContents :: IOHandle v -> BufferContents v
                    -> IO (BufferContents v, Maybe EndpointNotification)
flushEBContents (networkSource -> Just _) _ = error "Invalid buffer flush for network source"
flushEBContents h c =  case batch c of
                        ([], nc) -> return (nc, Nothing)
                        (x, nc)  -> mapM_ (flip writeHandle h) x >> return (nc, notification x)

  where batch c@(Single Nothing)  = ([], c)
        batch (Single (Just x)) = ([x], Single Nothing)
        batch (Multiple x s) = let (a,b) = splitAt (batchSize s) x in (a, Multiple b s)

        notification [] = Nothing
        notification _  = Just FileData

flushEBuffer :: IOHandle v -> EndpointBuffer v -> IO (EndpointBuffer v, Maybe EndpointNotification)
flushEBuffer h = modifyEBuffer $ flushEBContents h

refreshEBContents :: IOHandle v -> BufferContents v
                     -> IO (BufferContents v, (Maybe v, Maybe EndpointNotification))

refreshEBContents f@(FileH _ _) c = refill $ takeEBContents c

  where refill (c, vOpt) | refillPolicy c = readHandle f >>= return . rebuild c >>= (\(x,y) -> return (x, (vOpt, y)))
                         | otherwise      = return (c, (vOpt, Nothing))

        rebuild (Single _)     = maybe (Single Nothing, Nothing) (\c -> (Single $ Just c, Just FileData))
        rebuild (Multiple x s) = maybe (Multiple x s, Nothing)   (\y -> (Multiple (x++[y]) s, Just FileData))

        refillPolicy = emptyEBContents

refreshEBContents (SocketH _ (Left _)) c  = let (x,y) = takeEBContents c in return (x, (y, Nothing))
refreshEBContents (SocketH _ (Right _)) c = error "Invalid buffer refresh for network sink"

refreshEBuffer :: IOHandle v -> EndpointBuffer v -> IO (EndpointBuffer v, (Maybe v, Maybe EndpointNotification))
refreshEBuffer h = modifyEBuffer $ refreshEBContents h

<<<<<<< HEAD
enqueueEBContents :: MessageQueues a -> BufferContents (InternalMessage a) -> IO (BufferContents (InternalMessage a))
enqueueEBContents q = \case
  Single Nothing             -> return emptySingletonBuffer
  Single (Just (addr, n, v)) -> enqueue q addr n v >> return emptySingletonBuffer
  Multiple x spec            -> mapM_ (\(addr, n, v) -> enqueue q addr n v) x >> return (emptyBoundedBuffer spec)

enqueueEBuffer :: MessageQueues a -> EndpointBuffer (InternalMessage a) -> IO (EndpointBuffer (InternalMessage a))
enqueueEBuffer q = modifyEBuffer_ $ enqueueEBContents q


=======
>>>>>>> 52b4c9c1
{- Pretty printing helpers -}

putMessageQueues :: Show a => MessageQueues a -> IO ()
putMessageQueues (Peer q)           = readMVar q >>= putStrLn . show
putMessageQueues (ManyByPeer qs)    = readMVar qs >>= putStrLn . show
putMessageQueues (ManyByTrigger qs) = readMVar qs >>= putStrLn . show

putEngine :: (Show a) => Engine a -> IO ()
putEngine e@(Engine {queues = q})= putStrLn (show e) >> putMessageQueues q

{- Instance implementations -}

-- TODO: put workers, endpoints
instance (Show a) => Show (Engine a) where
  show e@(Engine {nodes = n}) | simulation e = "Engine (simulation):\n" ++ ("Nodes:\n" ++ show n ++ "\n")
                              | otherwise    = "Engine (network):\n" ++ ("Nodes:\n" ++ show n ++ "\n")<|MERGE_RESOLUTION|>--- conflicted
+++ resolved
@@ -146,15 +146,8 @@
 -- | Address implementation
 data Address = Address (String, Int) deriving (Eq)
 
-<<<<<<< HEAD
 data Engine a = Engine { config          :: EngineConfiguration
                        , internalFormat  :: WireDesc (InternalMessage a)
-=======
--- TODO: fix internalFormat. This should WireDesc (Address, Identifier, a) for
--- name-based receiver-side trigger dispatch
-data Engine a = Engine { config          :: EngineConfiguration
-                       , internalFormat  :: WireDesc a
->>>>>>> 52b4c9c1
                        , control         :: EngineControl
                        , nodes           :: [Address]
                        , queues          :: MessageQueues a
@@ -240,13 +233,10 @@
                            , validateWith :: a -> Bool 
                            , frame        :: FrameDesc }
 
-<<<<<<< HEAD
 -- | Internal messaging between triggers includes a sender address and
 --   destination trigger identifier with each message.
 type InternalMessage a = (Address, Identifier, a)
 
-=======
->>>>>>> 52b4c9c1
 {- Network state -}
 
 data NEndpoint          = NEndpoint { endpoint :: LLEndpoint, epTransport :: LLTransport }
@@ -290,15 +280,9 @@
 -- | Currently, notifications can only use a constant (i.e., compile-time value) argument on dispatch
 type EndpointBindings a = [(EndpointNotification, InternalMessage a)]
 
-<<<<<<< HEAD
 data Endpoint a b = Endpoint { handle      :: IOHandle a
                              , buffer      :: EndpointBuffer a
                              , subscribers :: EndpointBindings b } 
-=======
-data Endpoint msg = Endpoint { handle      :: IOHandle msg
-                             , buffer      :: EndpointBuffer msg
-                             , subscribers :: EndpointBindings msg }
->>>>>>> 52b4c9c1
 
 type EEndpoints a b = MVar (H.HashMap Identifier (Endpoint a b))
 
@@ -314,7 +298,6 @@
     | SocketClose
   deriving (Eq, Show, Read)
 
-<<<<<<< HEAD
 {- Listeners -}
 type ListenerProcessor a b = ListenerState a b -> EndpointBuffer a -> Endpoint a b -> Engine b -> IO (EndpointBuffer a)
 
@@ -342,8 +325,6 @@
   hashWithSalt salt (Address (host,port)) = hashWithSalt salt (host, port)
 
 
-=======
->>>>>>> 52b4c9c1
 {- Naming schemes and constants -}
 
 internalEndpointPrefix :: String
@@ -424,13 +405,8 @@
   ctrl          <- EngineControl <$> newMVar False <*> newEmptySV <*> newMVar 0 <*> newEmptyMVar
   workers       <- newEmptyMVar >>= return . Uniprocess
   listnrs       <- newMVar []
-<<<<<<< HEAD
   q             <- perPeerQueues peers 
   endpoints     <- EEndpointState <$> emptyEndpoints <*> emptyEndpoints
-=======
-  q             <- perPeerQueues peers
-  eps           <- emptyEndpoints
->>>>>>> 52b4c9c1
   internalConns <- defaultConnectionMap internalSendAddress >>= return . Just
   externalConns <- defaultConnectionMap externalSendAddress
   connState     <- return $ EConnectionState (internalConns, externalConns)
@@ -555,14 +531,8 @@
       (b, [])     -> processor ls b ep eg >>= rcrNE
       (b, errors) -> endpointError $ summarize errors
 
-<<<<<<< HEAD
     bufferMsg = foldM safeAppend (buffer ep, []) 
     unpackMsg = unpackWith wd . BS.unpack
-=======
-    bufferMsg      = foldM safeAppend (buffer e, [])
-    unpackMsg      = unpackWith wd . BS.unpack
-    notify evt     = notifySubscribers evt subs eg
->>>>>>> 52b4c9c1
 
     safeAppend (b, errors) (unpackMsg -> Just msg) = case errors of
       [] -> (flip appendEBuffer b msg) >>= \case
@@ -570,16 +540,10 @@
               (nb, Just msg) -> return (nb, [OverflowError msg])
       l  -> return (b, l++[PropagatedError msg])
 
-<<<<<<< HEAD
     safeAppend (b, errors) msg@(unpackMsg -> Nothing) = return (b, errors++[SerializeError msg])
     
     summarize l = "Endpoint message errors (runNEndpoint " ++ n ++ ", " ++ show (length l) ++ " messages)"
     endpointError s = close n eg >> putStrLn s -- TODO: close vs closeInternal
-=======
-
-    overflowError l = "Endpoint buffer overflow (runNEndpoint, " ++ show (length l) ++ " messages)"
-    endpointError s = close n eg >> putStrLn s
->>>>>>> 52b4c9c1
 
 runNEndpoint ls _ _ = error $ "Invalid endpoint for network source " ++ (name ls)
 
@@ -621,29 +585,17 @@
         trySplit l = if null l then (l, Nothing) else (tail l, Just $ head l)
 
 -- | Message passing
-<<<<<<< HEAD
 send :: Address -> Identifier -> a -> Engine a -> IO ()
 send addr n arg e@(endpoints -> EEndpointState ieps _) 
-=======
-send :: Engine a ->  Address -> Identifier -> a -> IO ()
-send e@(endpoints -> eps) addr n arg
->>>>>>> 52b4c9c1
   | shortCircuit = enqueue (queues e) addr n arg
   | otherwise    = trySend numRetries
   where
     shortCircuit = simulation e || elem addr (nodes e)
-<<<<<<< HEAD
     numRetries   = connectionRetries $ config e
-=======
-    endpointId   = getEndpoint n eps >>= \case
-                    Nothing -> return $ connectionId addr
-                    Just _ -> return n
->>>>>>> 52b4c9c1
 
     trySend 0 = send' (connectionId addr) $ error $ "Failed to connect to " ++ show addr
     trySend i = send' (connectionId addr) $ trySend $ i - 1
 
-<<<<<<< HEAD
     send' eid retryF =
       getEndpoint eid ieps >>= \case 
         Just c  -> hasWriteInternal eid e >>= write eid
@@ -652,15 +604,6 @@
     write eid (Just True) = doWriteInternal eid (addr, n, arg) e
     write _ _             = error $ "No write available to " ++ show addr 
 
-
-=======
-    send' retryF eid = getEndpoint eid eps >>= \case
-      Just c  -> hasWrite eid e >>= write eid
-      Nothing -> openSocket eid addr (internalFormat e) Nothing "w" e >> retryF
-
-    write eid (Just True) = doWrite eid arg e
-    write _ _             = error $ "No write available to " ++ show addr
->>>>>>> 52b4c9c1
 
 {- Module API implementation -}
 
@@ -670,14 +613,9 @@
 ioMode "a"  = SIO.AppendMode
 ioMode "rw" = SIO.ReadWriteMode
 
-<<<<<<< HEAD
 genericOpenFile :: Identifier -> String -> WireDesc a -> Maybe (K3 Type) -> String
                    -> EEndpoints a b -> Engine b -> IO ()
 genericOpenFile eid path wd tOpt mode eps eg = do
-=======
-openFile :: Identifier -> String -> WireDesc a -> Maybe (K3 Type) -> String -> Engine a -> IO ()
-openFile eid path wd tOpt mode (endpoints -> eps) = do
->>>>>>> 52b4c9c1
     file <- openFileHandle path wd (ioMode mode)
     buf  <- exclusive $ emptySingletonBuffer
     void $ addEndpoint eid (file, buf, []) eps
@@ -707,29 +645,19 @@
         buffer         = emptyBoundedBuffer $ defaultBufferSpec $ config eg
         forkEndpoint e = forkIO (runNEndpoint lstnrState e eg) >>= mkWeakThreadId
 
-<<<<<<< HEAD
 
 genericClose :: String -> EEndpoints a b -> Engine b -> IO ()
 genericClose n endpoints eg = getEndpoint n endpoints >>= \case
-=======
-close :: String -> Engine a -> IO ()
-close n eg@(endpoints -> eps) = getEndpoint n eps >>= \case
->>>>>>> 52b4c9c1
   Nothing -> return ()
   Just e  -> closeHandle (handle e)
               >> deregister (networkSource $ handle e)
-<<<<<<< HEAD
               >> removeEndpoint n endpoints 
-=======
-              >> removeEndpoint n eps
->>>>>>> 52b4c9c1
               >> notifySubscribers (notifyType $ handle e) (subscribers e) eg
 
   where deregister = maybe (return ()) (\_ -> deregisterNetworkListener n eg)
         notifyType (FileH _ _) = FileClose
         notifyType (SocketH _ _) = SocketClose
 
-<<<<<<< HEAD
 
 genericHasRead :: Identifier -> EEndpoints a b -> IO (Maybe Bool)
 genericHasRead n endpoints = getEndpoint n endpoints >>= \case
@@ -739,28 +667,15 @@
 
 genericDoRead :: Identifier -> EEndpoints a b -> Engine b -> IO (Maybe a)
 genericDoRead n endpoints eg = getEndpoint n endpoints >>= \case
-=======
-hasRead :: Identifier -> Engine a -> IO (Maybe Bool)
-hasRead n (endpoints -> eps) = getEndpoint n eps >>= \case
-  Nothing -> return Nothing
-  Just e  -> emptyEBuffer (buffer e) >>= return . Just . not
-
-doRead :: Identifier -> Engine a -> IO (Maybe a)
-doRead n eg@(endpoints -> eps) = getEndpoint n eps >>= \case
->>>>>>> 52b4c9c1
+
   Nothing -> return Nothing
   Just e  -> refresh e
 
   where refresh e = refreshEBuffer (handle e) (buffer e) >>= updateAndYield e
 
         updateAndYield e (nBuf, (vOpt, notifyType)) =
-<<<<<<< HEAD
           addEndpoint n (nep e nBuf) endpoints >> notify notifyType (subscribers e) >> return vOpt
         
-=======
-          addEndpoint n (nep e nBuf) eps >> notify notifyType (subscribers e) >> return vOpt
-
->>>>>>> 52b4c9c1
         nep e b = (handle e, b, subscribers e)
 
         notify Nothing subs   = return ()
@@ -771,14 +686,9 @@
   Nothing -> return Nothing
   Just e  -> fullEBuffer (buffer e) >>= return . Just . not
 
-<<<<<<< HEAD
 
 genericDoWrite :: Identifier -> a -> EEndpoints a b -> Engine b -> IO ()
 genericDoWrite n arg endpoints eg = getEndpoint n endpoints  >>= \case
-=======
-doWrite :: Identifier -> a -> Engine a -> IO ()
-doWrite n arg eg@(endpoints -> eps) = getEndpoint n eps  >>= \case
->>>>>>> 52b4c9c1
   Nothing -> return ()
   Just e  -> write e
 
@@ -793,7 +703,6 @@
 
         notify Nothing subs   = return ()
         notify (Just nt) subs = notifySubscribers nt subs eg
-<<<<<<< HEAD
         
         overflowError = genericClose n endpoints eg >> putStrLn "Endpoint buffer overflow (doWrite)"
 
@@ -849,10 +758,7 @@
 
 doWriteInternal :: Identifier -> InternalMessage a -> Engine a -> IO ()
 doWriteInternal n arg eg@(endpoints -> eps) = genericDoWrite n arg (internalEndpoints eps) eg
-=======
->>>>>>> 52b4c9c1
-
-        overflowError = close n eg >> putStrLn "Endpoint buffer overflow (doWrite)"
+
 
 {- IO Handle methods -}
 
@@ -1033,7 +939,6 @@
 attachNotifier eid nt msg (endpoints -> EEndpointState _ eeps) = modifySubscribers eid newSubs eeps
   where newSubs e = nubBy (\(a,_) (b,_) -> a == b) $ (getNotificationType nt e, msg):(subscribers e)
 
-<<<<<<< HEAD
 attachNotifier_ :: Identifier -> Identifier -> InternalMessage a -> Engine a -> IO ()
 attachNotifier_ eid nt msg eg = void $ attachNotifier eid nt msg eg
 
@@ -1044,17 +949,6 @@
 detachNotifier_ :: Identifier -> Identifier -> Engine a -> IO ()
 detachNotifier_ eid nt eg = void $ detachNotifier eid nt eg
 
-=======
-attachNotifier_ :: Identifier -> Identifier -> (Address, Identifier, a) -> EEndpoints a -> IO ()
-attachNotifier_ eid nt msg eps = void $ attachNotifier eid nt msg eps
-
-detachNotifier :: Identifier -> Identifier -> EEndpoints a -> IO Bool
-detachNotifier eid nt eps = modifySubscribers eid newSubs eps
-  where newSubs e = filter (((getNotificationType nt e) /= ) . fst) $ subscribers e
-
-detachNotifier_ :: Identifier -> Identifier -> EEndpoints a -> IO ()
-detachNotifier_ eid nt eps = void $ detachNotifier eid nt eps
->>>>>>> 52b4c9c1
 
 {- Endpoint buffers -}
 
@@ -1189,7 +1083,6 @@
 refreshEBuffer :: IOHandle v -> EndpointBuffer v -> IO (EndpointBuffer v, (Maybe v, Maybe EndpointNotification))
 refreshEBuffer h = modifyEBuffer $ refreshEBContents h
 
-<<<<<<< HEAD
 enqueueEBContents :: MessageQueues a -> BufferContents (InternalMessage a) -> IO (BufferContents (InternalMessage a))
 enqueueEBContents q = \case
   Single Nothing             -> return emptySingletonBuffer
@@ -1200,8 +1093,6 @@
 enqueueEBuffer q = modifyEBuffer_ $ enqueueEBContents q
 
 
-=======
->>>>>>> 52b4c9c1
 {- Pretty printing helpers -}
 
 putMessageQueues :: Show a => MessageQueues a -> IO ()
