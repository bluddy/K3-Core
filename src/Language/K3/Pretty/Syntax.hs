{-# LANGUAGE FlexibleContexts #-}
{-# LANGUAGE PatternGuards #-}
{-# LANGUAGE ViewPatterns #-}

module Language.K3.Pretty.Syntax (
    program,
    decl,
    expr,
    typ,

    programS,
    declS,
    exprS,
    typeS,
    symbolS
) where

import Control.Applicative ( (<*>) )
import qualified Control.Applicative as C ( (<$>) )
import Control.Monad

import Data.List 

import Language.K3.Core.Common
import Language.K3.Core.Annotation
import Language.K3.Core.Annotation.Syntax
import Language.K3.Core.Type
import Language.K3.Core.Expression
import Language.K3.Core.Declaration

import Text.PrettyPrint.ANSI.Leijen

data SyntaxError = SyntaxError String deriving (Eq, Show)

-- | A simple syntax printer monad.
type Printer a     = Either SyntaxError a
type SyntaxPrinter = Printer Doc

runSyntaxPrinter :: SyntaxPrinter -> Either String Doc
runSyntaxPrinter p = either (\(SyntaxError s) -> Left s) Right p

throwSP :: String -> Printer a
throwSP = Left . SyntaxError

programS :: K3 Declaration -> Either String String
programS p = program p >>= (\doc -> return $ displayS (renderPretty 0.8 100 doc) $ "")

declS :: K3 Declaration -> Either String String
declS d = show C.<$> runSyntaxPrinter (decl d)

exprS :: K3 Expression -> Either String String
exprS e = show C.<$> runSyntaxPrinter (expr e)

typeS :: K3 Type -> Either String String
typeS t = show C.<$> runSyntaxPrinter (typ t)

symbolS :: K3 Expression -> Either String String
symbolS e = show C.<$> runSyntaxPrinter (symbol e)

program :: K3 Declaration -> Either String Doc
program = runSyntaxPrinter . decl

-- | Declaration syntax printing.
decl :: K3 Declaration -> SyntaxPrinter
decl (details -> (DGlobal n t eOpt, cs, anns)) =
    case tag t of 
      TSource -> withSubDecls $ endpoint' "source"
      TSink   -> withSubDecls $ endpoint' "sink"
      _       -> withSubDecls $ decl'
  where
    withSubDecls d = vsep C.<$> ((:) C.<$> d <*> subDecls cs)

    decl' = globalDecl C.<$> qualifierAndType t
                         <*> optionalPrinter qualifierAndExpr eOpt

    globalDecl (qualT, t') eqeOpt = 
      hang 2 $ text "declare" <+> text n <+> colon <+> qualT <+> (align t') <+> initializer eqeOpt <> line
    
    endpoint' kw = endpoint kw n C.<$> endpointSpec anns <*> typ t <*> optionalPrinter expr eOpt

    initializer opt = maybe empty (\(qualE, e) -> equals <+> qualE <$> e) opt


decl (details -> (DTrigger n t e, cs, _)) =
    vsep C.<$> ((:) C.<$> decl' <*> subDecls cs)
  
  where
    decl' = triggerDecl C.<$> typ t <*> expr e
    triggerDecl t' e' =
      hang 2 $ text "trigger" <+> text n <+> colon <+> (align t') <+> equals <$> e' <> line


decl (details -> (DRole n, cs, _)) = 
  if n == "__global" then vsep C.<$> ((++) C.<$> subDecls cs <*> bindingDecls cs)
                     else roleDecl C.<$> ((++) C.<$> subDecls cs <*> bindingDecls cs)
  where roleDecl subDecls' =
          text "role" <+> text n
                      <+> lbrace </> (align . indent 2 $ vsep subDecls') <$> rbrace <> line


<<<<<<< HEAD
decl (details -> (DAnnotation n tvars mems, cs, _)) =
  uncurry annotationDecl C.<$> ((,) C.<$> mapM memberDecl mems <*> subDecls cs)
  where
    annotationDecl memDecls subDecls' = vsep . (: subDecls') $ 
          text "annotation" <+> text n
      <+> (if null tvars then empty
           else text "given" <+> text "type" <+> cat (punctuate (comma <> space) $ map text tvars))
      <+> lbrace <$> (align . indent 2 $ vsep memDecls) <$> rbrace <> line

=======
decl (details -> (DAnnotation n tvars mems, cs, _)) = do
  tsps <- mapM typeVarDecl tvars
  msps <- mapM memberDecl mems
  csps <- mapM decl cs
  return $ vsep . (: csps) $
    text "annotation" <+> text n <+> text "given" <+> text "type"
      <+> cat (punctuate comma tsps)
      <+> braces (indent 2 $ vsep msps)
  where
>>>>>>> 3701a364
    memberDecl (Lifted pol i t eOpt _) =
      attrDecl pol "lifted" i C.<$> qualifierAndType t
                                <*> optionalPrinter qualifierAndExpr eOpt
    
    memberDecl (Attribute pol i t eOpt _) =
      attrDecl pol "" i C.<$> qualifierAndType t
                          <*> optionalPrinter qualifierAndExpr eOpt
    
    memberDecl (MAnnotation pol i _) =
      return $ polarity pol <+> text "annotation" <+> text i

    attrDecl pol kw j (qualT, t') eqeOpt = 
      hang 2 $ polarity pol <+> (if null kw then text j else text kw <+> text j)
                            <+> colon <+> qualT <+> (align t') <+> initializer eqeOpt

    polarity Provides = text "provides"
    polarity Requires = text "requires"

    initializer opt = maybe empty (\(qualE, e') -> equals <+> qualE <$> e') opt 

decl _ = throwSP "Invalid declaration"

<<<<<<< HEAD

subDecls :: [K3 Declaration] -> Printer [Doc]
subDecls d = mapM decl $ filter (not . generatedDecl) d
  where generatedDecl (details -> (DGlobal _ _ _, _, anns)) = any isGenerated $ filter isDSpan anns
        generatedDecl _ = False
        isGenerated (DSpan (GeneratedSpan _)) = True
        isGenerated _ = False

bindingDecls :: [K3 Declaration] -> Printer [Doc]
bindingDecls d = mapM feed d >>= foldM (\acc x -> maybe (return acc) (return . (acc++) . (:[])) x) []
  where
    feed (details -> (DGlobal n _ _, _, anns))
      | any isDEndpointDecl anns = endpointBindings anns >>= return . maybe Nothing (doFeed n)
      | otherwise                = return Nothing
    feed _ = return Nothing

    doFeed src dests = Just $ vsep $ flip map dests $ ((text "feed" <+> text src <+> text "|>") <+>) . text

isDEndpointDecl :: Annotation Declaration -> Bool
isDEndpointDecl (DSyntax (EndpointDeclaration _ _)) = True
isDEndpointDecl _ = False

endpointSpec :: [Annotation Declaration] -> Printer (Maybe EndpointSpec)
endpointSpec = matchAnnotation isDEndpointDecl spec
  where spec (DSyntax (EndpointDeclaration s _ )) = return $ Just s
        spec _ = return $ Nothing

endpointBindings :: [Annotation Declaration] -> Printer (Maybe EndpointBindings)
endpointBindings = matchAnnotation isDEndpointDecl bindings
  where bindings (DSyntax (EndpointDeclaration _ b)) = return $ Just b
        bindings _ = return $ Nothing

endpoint :: String -> Identifier -> Maybe EndpointSpec -> Doc -> Maybe Doc -> Doc
endpoint kw n specOpt t' eOpt' = case specOpt of 
  Nothing                   -> common Nothing
  Just ValueEP              -> common . Just $ maybe empty (text "value" <+>) eOpt'
  Just (BuiltinEP kind fmt) -> common . Just $ text kind <+> text fmt
  Just (FileEP path fmt)    -> common . Just $ text "file" <+> text path <+> text fmt
  Just (NetworkEP addr fmt) -> common . Just $ text "network" <+> text addr <+> text fmt

  where
    common initializer =
      hang 2 $ text kw <+> text n
                       <+> colon <+> (align t')
                       <+> maybe empty (equals <$>) initializer <> line

=======
typeVarDecl :: TypeVarDecl -> SyntaxPrinter
typeVarDecl (TypeVarDecl i mtExpr) =
  case mtExpr of
    Nothing -> return $ text i
    Just tExpr -> do
      t <- typ tExpr
      return $ text i <+> text "<=" <+> t
>>>>>>> 3701a364

-- | Expression syntax printing.
expr :: K3 Expression -> SyntaxPrinter
expr (details -> (EConstant c, _, anns)) =
  case c of 
    CBool b   -> return . text $ if b then "true" else "false"
    CInt i    -> return $ int i
    CByte w   -> return . integer $ toInteger w
    CReal r   -> return $ double r
    CString s -> return . dquotes $ text s
    CNone q   -> return $ text "None" <+> nQualifier q
    CEmpty t  -> typ t >>= return . emptyCollection (namedEAnnotations anns)

  where
    emptyCollection annIds t =
      text "empty" <+> t <+> text "@" <+> commaBrace (map text annIds)
        
    nQualifier NoneMut   = text "mut"
    nQualifier NoneImmut = text "immut"

expr (tag -> EVariable i) = return $ text i

expr (details -> (ESome, [x], _)) = qualifierAndExpr x >>= return . uncurry someExpr
expr (tag -> ESome)               = exprError "some"

expr (details -> (EIndirect, [x], _)) = qualifierAndExpr x >>= return . uncurry indirectionExpr
expr (tag -> EIndirect)               = exprError "indirection"

expr (details -> (ETuple, cs, _)) = mapM qualifierAndExpr cs >>= return . tupleExpr
expr (tag -> ETuple)              = exprError "tuple"

expr (details -> (ERecord is, cs, _)) = mapM qualifierAndExpr cs >>= return . recordExpr is
expr (tag -> ERecord _)               = exprError "record"

expr (details -> (ELambda i, [b], _)) = expr b >>= return . lambdaExpr i
expr (tag -> ELambda _)               = exprError "lambda"

expr (details -> (EOperate otag, cs, _))
    | otag `elem` [ONeg, ONot], [a] <- cs = expr a >>= unary otag
    | otherwise, [a, b] <- cs             = uncurry (binary otag) =<< ((,) C.<$> expr a <*> expr b)
    | otherwise                           = exprError "operator"

expr (details -> (EProject i, [r], _)) = expr r >>= return . projectExpr i
expr (tag -> EProject _)               = exprError "project"

expr (details -> (ELetIn i, [e, b], _)) = letExpr i C.<$> qualifierAndExpr e <*> expr b
expr (tag -> ELetIn _)                  = exprError "let"

expr (details -> (EAssign i, [e], _)) = expr e >>= return . assignExpr i
expr (tag -> EAssign _)               = exprError "assign"

expr (details -> (ECaseOf i, [e, s, n], _)) = caseExpr i C.<$> expr e <*> expr s <*> expr n
expr (tag -> ECaseOf _)                     = exprError "case-of"

expr (details -> (EBindAs b, [e, f], _)) = bindExpr b C.<$> expr e <*> expr f
expr (tag -> EBindAs _)                  = exprError "bind-as"

expr (details -> (EIfThenElse, [p, t, e], _)) = branchExpr C.<$> expr p <*> expr t <*> expr e
expr (tag -> EIfThenElse)                     = exprError "if-then-else"

expr (details -> (EAddress, [h, p], _)) = address h p
expr (tag -> EAddress)                  = exprError "address"

expr (tag -> ESelf) = return $ keyword "self"

expr _ = exprError "unknown"

unary :: Operator -> Doc -> SyntaxPrinter
unary ONeg e = return $ text "-" <//> e
unary ONot e = return $ text "not" <+> e
unary op _   = throwSP $ "Invalid unary operator '" ++ show op ++ "'"

binary :: Operator -> Doc -> Doc -> SyntaxPrinter
binary op e e' = 
  case op of 
    OAdd -> infixOp "+" 
    OSub -> infixOp "-" 
    OMul -> infixOp "*" 
    ODiv -> infixOp "/" 
    OAnd -> infixOp "&&"
    OOr  -> infixOp "||"
    OEqu -> infixOp "=="
    ONeq -> infixOp "/="
    OLth -> infixOp "<" 
    OLeq -> infixOp "<="
    OGth -> infixOp ">" 
    OGeq -> infixOp ">="
    OSeq -> return . align $ e <> semi <$> e'
    OApp -> return $ e <+> e'
    OSnd -> infixOp "<-"
    _    -> throwSP $ "Invalid binary operator '" ++ show op ++ "'"

  where infixOp opStr = return $ e <+> text opStr <+> e'

address :: K3 Expression -> K3 Expression -> SyntaxPrinter
address h p
  | EConstant (CString s) <- tag h = addrExpr C.<$> (return $ text s) <*> expr p
  | otherwise                      = addrExpr C.<$> expr h <*> expr p

symbol :: K3 Expression -> SyntaxPrinter
symbol (tag -> EConstant (CString s)) = return $ text s
symbol _ = throwSP "Invalid symbol expression"

qualifierAndExpr :: K3 Expression -> Printer (Doc, Doc)
qualifierAndExpr e@(annotations -> anns) = (,) C.<$> eQualifier anns <*> expr e

eQualifier :: [Annotation Expression] -> SyntaxPrinter
eQualifier anns = qualifier isEQualified eqSyntax anns
  where 
    eqSyntax EImmutable = return $ text "immut"
    eqSyntax EMutable   = return $ text "mut"
    eqSyntax _          = throwSP "Invalid expression qualifier"

exprError :: String -> SyntaxPrinter
exprError msg = throwSP $ "Invalid " ++ msg ++ " expression"

-- | Type expression syntax printing.
typ :: K3 Type -> SyntaxPrinter
typ (tag -> TBool)       = return $ text "bool"
typ (tag -> TByte)       = return $ text "byte"
typ (tag -> TInt)        = return $ text "int"
typ (tag -> TReal)       = return $ text "real"
typ (tag -> TString)     = return $ text "string"
typ (tag -> TAddress)    = return $ text "address"

typ (details -> (TOption, [x], _)) = qualifierAndType x >>= return . uncurry optionType
typ (tag -> TOption)               = throwSP "Invalid option type"

typ (details -> (TIndirection, [x], _)) = qualifierAndType x >>= return . uncurry indirectionType
typ (tag -> TIndirection)               = throwSP "Invalid indirection type"

typ (details -> (TTuple, ch, _)) = mapM qualifierAndType ch >>= return . tupleType

typ (details -> (TRecord ids, ch, _))
  | length ids == length ch  = mapM qualifierAndType ch >>= return . recordType ids
  | otherwise                = throwSP "Invalid record type"

typ (details -> (TFunction, [a,r], _)) = mapM typ [a,r] >>= \chT -> return $ funType (head chT) (last chT)
typ (tag -> TFunction)                 = throwSP "Invalid function type"

typ (details -> (TSource, [x], _)) = typ x
typ (tag -> TSource)               = throwSP "Invalid sink type"

typ (details -> (TSink, [x], _)) = typ x
typ (tag -> TSink)               = throwSP "Invalid sink type"

typ (details -> (TTrigger, [x], _)) = typ x >>= return . triggerType
typ (tag -> TTrigger)               = throwSP "Invalid trigger type"

typ (details -> (TCollection, [x], anns)) =
  typ x >>= return . collectionType (map text $ namedTAnnotations anns)

typ (tag -> TCollection) = throwSP "Invalid collection type"

typ (tag -> TBuiltIn TSelf)      = return $ keyword "self"
typ (tag -> TBuiltIn TContent)   = return $ keyword "content"
typ (tag -> TBuiltIn THorizon)   = return $ keyword "horizon"
typ (tag -> TBuiltIn TStructure) = return $ keyword "structure"

typ (tag -> TForall _)      = throwSP "TForall syntax not supported"
typ (tag -> TDeclaredVar _) = throwSP "TDeclaredVar syntax not supported"

typ _ = throwSP "Cannot generate type syntax"

qualifierAndType :: K3 Type -> Printer (Doc, Doc)
qualifierAndType t@(annotations -> anns) = (,) C.<$> tQualifier anns <*> typ t

tQualifier :: [Annotation Type] -> SyntaxPrinter
tQualifier anns = qualifier isTQualified tqSyntax anns
  where 
    tqSyntax TImmutable = return $ text "immut"
    tqSyntax TMutable   = return $ text "mut"
    tqSyntax _          = throwSP "Invalid type qualifier"


{- Syntax constructors -}

optionType :: Doc -> Doc -> Doc
optionType qual t = text "option" <+> qual <+> t

indirectionType :: Doc -> Doc -> Doc
indirectionType qual t = text "ind" <+> qual <+> t

tupleType :: [(Doc, Doc)] -> Doc
tupleType qualC = tupled $ map (uncurry (<+>)) qualC

recordType :: [Identifier] -> [(Doc, Doc)] -> Doc
recordType ids qualC =
  commaBrace $ map (\(a,b) -> text a <+> colon <+> b)
             $ zip ids $ map (uncurry (<+>)) qualC

collectionType :: [Doc] -> Doc -> Doc
collectionType namedAnns t =
  text "collection" <+> t <+> text "@" <+> commaBrace namedAnns

funType :: Doc -> Doc -> Doc
funType arg ret = parens $ arg </> text "->" <+> ret

triggerType :: Doc -> Doc
triggerType t = text "trigger" <+> t


someExpr :: Doc -> Doc -> Doc
someExpr qual e = text "Some" <+> qual <+> e

indirectionExpr :: Doc -> Doc -> Doc
indirectionExpr qual e = text "ind" <+> qual <+> e

tupleExpr :: [(Doc, Doc)] -> Doc
tupleExpr qualC = tupled $ map (uncurry (<+>)) qualC

recordExpr :: [Identifier] -> [(Doc, Doc)] -> Doc
recordExpr ids qualC = 
  commaBrace $ map (\(a,b) -> text a <+> colon <+> b)
             $ zip ids $ map (uncurry (<+>)) qualC

lambdaExpr :: Identifier -> Doc -> Doc
lambdaExpr n b = parens $ backslash <> text n <+> text "->" <+> b

projectExpr :: Identifier -> Doc -> Doc
projectExpr n r = r <> dot <> text n

letExpr :: Identifier -> (Doc, Doc) -> Doc -> Doc
letExpr n (qual,e) b =
  text "let" <+> align (text n <+> equals <+> qual </> e) <$> text "in" </> b

assignExpr :: Identifier -> Doc -> Doc
assignExpr n e = text n <+> equals <+> e

caseExpr :: Identifier -> Doc -> Doc -> Doc -> Doc
caseExpr i e s n = text "case" </> hang 2 e </> text "of"
                               </> indent 2 sCase </> indent 2 nCase
  where sCase = braces $ text "Some" <+> text i <+> text "->" </> s
        nCase = braces $ text "None" <+> text "->" </> n

bindExpr :: Binder -> Doc -> Doc -> Doc
bindExpr b e e' = text "bind" </> hang 2 e </> text "as"
                              </> (hang 2 $ binder b)
                              </> text "in" <$> indent 2 e'
  where
    binder (BIndirection i) = text "ind" <+> text i
    binder (BTuple ids)     = tupled $ map text ids
    binder (BRecord idMap)  = commaBrace $ map (\(s,t) -> text s <+> colon <+> text t) idMap

branchExpr :: Doc -> Doc -> Doc -> Doc
branchExpr p t e = text "if" <+> (align $ p <$> text "then" </> t <$> text "else" </> e)

addrExpr :: Doc -> Doc -> Doc
addrExpr h p = h <> colon <> p


{- Helpers -}

keyword :: String -> Doc
keyword s = text s

commaBrace :: [Doc] -> Doc
commaBrace = encloseSep lbrace rbrace comma

details :: K3 a -> (a, [K3 a], [Annotation a])
details n = (tag n, children n, annotations n)

matchAnnotation :: (Eq (Annotation a))
                => (Annotation a -> Bool) -> (Annotation a -> Printer b) -> [Annotation a]
                -> Printer b
matchAnnotation matchF mapF anns = case filter matchF anns of
    []            -> throwSP "No matching annotation found"
    [q]           -> mapF q
    l | same l    -> mapF $ head l
      | otherwise -> throwSP "Multiple matching annotations found"
  where same l = 1 == (length $ nub l)

qualifier :: (Eq (Annotation a))
          => (Annotation a -> Bool) -> (Annotation a -> SyntaxPrinter) -> [Annotation a]
          -> SyntaxPrinter
qualifier = matchAnnotation

optionalPrinter :: (a -> Printer b) -> Maybe a -> Printer (Maybe b)
optionalPrinter f opt = maybe (return Nothing) (\x -> f x >>= return . Just) opt<|MERGE_RESOLUTION|>--- conflicted
+++ resolved
@@ -98,17 +98,6 @@
                       <+> lbrace </> (align . indent 2 $ vsep subDecls') <$> rbrace <> line
 
 
-<<<<<<< HEAD
-decl (details -> (DAnnotation n tvars mems, cs, _)) =
-  uncurry annotationDecl C.<$> ((,) C.<$> mapM memberDecl mems <*> subDecls cs)
-  where
-    annotationDecl memDecls subDecls' = vsep . (: subDecls') $ 
-          text "annotation" <+> text n
-      <+> (if null tvars then empty
-           else text "given" <+> text "type" <+> cat (punctuate (comma <> space) $ map text tvars))
-      <+> lbrace <$> (align . indent 2 $ vsep memDecls) <$> rbrace <> line
-
-=======
 decl (details -> (DAnnotation n tvars mems, cs, _)) = do
   tsps <- mapM typeVarDecl tvars
   msps <- mapM memberDecl mems
@@ -118,7 +107,6 @@
       <+> cat (punctuate comma tsps)
       <+> braces (indent 2 $ vsep msps)
   where
->>>>>>> 3701a364
     memberDecl (Lifted pol i t eOpt _) =
       attrDecl pol "lifted" i C.<$> qualifierAndType t
                                 <*> optionalPrinter qualifierAndExpr eOpt
@@ -141,7 +129,15 @@
 
 decl _ = throwSP "Invalid declaration"
 
-<<<<<<< HEAD
+
+typeVarDecl :: TypeVarDecl -> SyntaxPrinter
+typeVarDecl (TypeVarDecl i mtExpr) =
+  case mtExpr of
+    Nothing -> return $ text i
+    Just tExpr -> do
+      t <- typ tExpr
+      return $ text i <+> text "<=" <+> t
+
 
 subDecls :: [K3 Declaration] -> Printer [Doc]
 subDecls d = mapM decl $ filter (not . generatedDecl) d
@@ -150,6 +146,7 @@
         isGenerated (DSpan (GeneratedSpan _)) = True
         isGenerated _ = False
 
+
 bindingDecls :: [K3 Declaration] -> Printer [Doc]
 bindingDecls d = mapM feed d >>= foldM (\acc x -> maybe (return acc) (return . (acc++) . (:[])) x) []
   where
@@ -160,9 +157,11 @@
 
     doFeed src dests = Just $ vsep $ flip map dests $ ((text "feed" <+> text src <+> text "|>") <+>) . text
 
+
 isDEndpointDecl :: Annotation Declaration -> Bool
 isDEndpointDecl (DSyntax (EndpointDeclaration _ _)) = True
 isDEndpointDecl _ = False
+
 
 endpointSpec :: [Annotation Declaration] -> Printer (Maybe EndpointSpec)
 endpointSpec = matchAnnotation isDEndpointDecl spec
@@ -188,15 +187,6 @@
                        <+> colon <+> (align t')
                        <+> maybe empty (equals <$>) initializer <> line
 
-=======
-typeVarDecl :: TypeVarDecl -> SyntaxPrinter
-typeVarDecl (TypeVarDecl i mtExpr) =
-  case mtExpr of
-    Nothing -> return $ text i
-    Just tExpr -> do
-      t <- typ tExpr
-      return $ text i <+> text "<=" <+> t
->>>>>>> 3701a364
 
 -- | Expression syntax printing.
 expr :: K3 Expression -> SyntaxPrinter
